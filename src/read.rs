//! Structs for reading a ZIP archive

use crc32::Crc32Reader;
use compression::CompressionMethod;
use spec;
use result::{ZipResult, ZipError};
use std::io;
use std::io::prelude::*;
use std::collections::HashMap;
use flate2;
use flate2::FlateReadExt;
use podio::{ReadPodExt, LittleEndian};
use types::{ZipFileData, System};
use cp437::FromCp437;
use msdos_time::{TmMsDosExt, MsDosDateTime};

#[cfg(feature = "bzip2")]
use bzip2::read::BzDecoder;

mod ffi {
    pub const S_IFDIR: u32 = 0o0040000;
    pub const S_IFREG: u32 = 0o0100000;
}

/// Wrapper for reading the contents of a ZIP file.
///
/// ```
/// fn doit() -> zip::result::ZipResult<()>
/// {
///     use std::io::prelude::*;
///
///     // For demonstration purposes we read from an empty buffer.
///     // Normally a File object would be used.
///     let buf: &[u8] = &[0u8; 128];
///     let mut reader = std::io::Cursor::new(buf);
///
///     let mut zip = try!(zip::ZipArchive::new(reader));
///
///     for i in 0..zip.len()
///     {
///         let mut file = zip.by_index(i).unwrap();
///         println!("Filename: {}", file.name());
///         let first_byte = try!(file.bytes().next().unwrap());
///         println!("{}", first_byte);
///     }
///     Ok(())
/// }
///
/// println!("Result: {:?}", doit());
/// ```
pub struct ZipArchive<R: Read + io::Seek>
{
    reader: R,
    files: Vec<ZipFileData>,
    names_map: HashMap<String, usize>,
}

enum ZipFileReader<'a> {
    Stored(Crc32Reader<io::Take<&'a mut Read>>),
    Deflated(Crc32Reader<flate2::read::DeflateDecoder<io::Take<&'a mut Read>>>),
    #[cfg(feature = "bzip2")]
    Bzip2(Crc32Reader<BzDecoder<io::Take<&'a mut Read>>>),
}

/// A struct for reading a zip file
pub struct ZipFile<'a> {
    data: &'a ZipFileData,
    reader: ZipFileReader<'a>,
}

fn unsupported_zip_error<T>(detail: &'static str) -> ZipResult<T>
{
    Err(ZipError::UnsupportedArchive(detail))
}

impl<R: Read+io::Seek> ZipArchive<R>
{
    /// Opens a Zip archive and parses the central directory
    pub fn new(mut reader: R) -> ZipResult<ZipArchive<R>> {
        let footer = try!(spec::CentralDirectoryEnd::find_and_parse(&mut reader));

        if footer.disk_number != footer.disk_with_central_directory { return unsupported_zip_error("Support for multi-disk files is not implemented") }

        let directory_start = footer.central_directory_offset as u64;
        let number_of_files = footer.number_of_files_on_this_disk as usize;

        let mut files = Vec::with_capacity(number_of_files);
        let mut names_map = HashMap::new();

        try!(reader.seek(io::SeekFrom::Start(directory_start)));
        for _ in 0 .. number_of_files
        {
            let file = try!(central_header_to_zip_file(&mut reader));
            names_map.insert(file.file_name.clone(), files.len());
            files.push(file);
        }

        Ok(ZipArchive { reader: reader, files: files, names_map: names_map })
    }

    /// Number of files contained in this zip.
    ///
    /// ```
    /// fn iter() {
    ///     let mut zip = zip::ZipArchive::new(std::io::Cursor::new(vec![])).unwrap();
    ///
    ///     for i in 0..zip.len() {
    ///         let mut file = zip.by_index(i).unwrap();
    ///         // Do something with file i
    ///     }
    /// }
    /// ```
    pub fn len(&self) -> usize
    {
        self.files.len()
    }

    /// Search for a file entry by name
    pub fn by_name<'a>(&'a mut self, name: &str) -> ZipResult<ZipFile<'a>>
    {
        let index = match self.names_map.get(name) {
            Some(index) => *index,
            None => { return Err(ZipError::FileNotFound); },
        };
        self.by_index(index)
    }

    /// Get a contained file by index
    pub fn by_index<'a>(&'a mut self, file_number: usize) -> ZipResult<ZipFile<'a>>
    {
        if file_number >= self.files.len() { return Err(ZipError::FileNotFound); }
        let ref data = self.files[file_number];
        let pos = data.data_start;

        if data.encrypted
        {
            return unsupported_zip_error("Encrypted files are not supported")
        }

        try!(self.reader.seek(io::SeekFrom::Start(pos)));
        let limit_reader = (self.reader.by_ref() as &mut Read).take(data.compressed_size);

        let reader = match data.compression_method
        {
            CompressionMethod::Stored =>
            {
                ZipFileReader::Stored(Crc32Reader::new(
                    limit_reader,
                    data.crc32))
            },
            CompressionMethod::Deflated =>
            {
                let deflate_reader = limit_reader.deflate_decode();
                ZipFileReader::Deflated(Crc32Reader::new(
                    deflate_reader,
                    data.crc32))
            },
            #[cfg(feature = "bzip2")]
            CompressionMethod::Bzip2 =>
            {
                let bzip2_reader = BzDecoder::new(limit_reader);
                ZipFileReader::Bzip2(Crc32Reader::new(
                    bzip2_reader,
                    data.crc32))
            },
            _ => return unsupported_zip_error("Compression method not supported"),
        };
        Ok(ZipFile { reader: reader, data: data })
    }

    /// Unwrap and return the inner reader object
    ///
    /// The position of the reader is undefined.
    pub fn into_inner(self) -> R
    {
        self.reader
    }
}

fn central_header_to_zip_file<R: Read+io::Seek>(reader: &mut R) -> ZipResult<ZipFileData>
{
    // Parse central header
    let signature = try!(reader.read_u32::<LittleEndian>());
    if signature != spec::CENTRAL_DIRECTORY_HEADER_SIGNATURE
    {
        return Err(ZipError::InvalidArchive("Invalid Central Directory header"))
    }

    let version_made_by = try!(reader.read_u16::<LittleEndian>());
    let _version_to_extract = try!(reader.read_u16::<LittleEndian>());
    let flags = try!(reader.read_u16::<LittleEndian>());
    let encrypted = flags & 1 == 1;
    let is_utf8 = flags & (1 << 11) != 0;
    let compression_method = try!(reader.read_u16::<LittleEndian>());
    let last_mod_time = try!(reader.read_u16::<LittleEndian>());
    let last_mod_date = try!(reader.read_u16::<LittleEndian>());
    let crc32 = try!(reader.read_u32::<LittleEndian>());
    let compressed_size = try!(reader.read_u32::<LittleEndian>());
    let uncompressed_size = try!(reader.read_u32::<LittleEndian>());
    let file_name_length = try!(reader.read_u16::<LittleEndian>()) as usize;
    let extra_field_length = try!(reader.read_u16::<LittleEndian>()) as usize;
    let file_comment_length = try!(reader.read_u16::<LittleEndian>()) as usize;
    let _disk_number = try!(reader.read_u16::<LittleEndian>());
    let _internal_file_attributes = try!(reader.read_u16::<LittleEndian>());
    let external_file_attributes = try!(reader.read_u32::<LittleEndian>());
    let offset = try!(reader.read_u32::<LittleEndian>()) as u64;
    let file_name_raw = try!(ReadPodExt::read_exact(reader, file_name_length));
    let extra_field = try!(ReadPodExt::read_exact(reader, extra_field_length));
    let file_comment_raw  = try!(ReadPodExt::read_exact(reader, file_comment_length));

    let file_name = match is_utf8
    {
        true => String::from_utf8_lossy(&*file_name_raw).into_owned(),
        false => file_name_raw.from_cp437(),
    };
    let file_comment = match is_utf8
    {
        true => String::from_utf8_lossy(&*file_comment_raw).into_owned(),
        false => file_comment_raw.from_cp437(),
    };

    // Remember end of central header
    let return_position = try!(reader.seek(io::SeekFrom::Current(0)));

    // Parse local header
    try!(reader.seek(io::SeekFrom::Start(offset)));
    let signature = try!(reader.read_u32::<LittleEndian>());
    if signature != spec::LOCAL_FILE_HEADER_SIGNATURE
    {
        return Err(ZipError::InvalidArchive("Invalid local file header"))
    }

    try!(reader.seek(io::SeekFrom::Current(22)));
    let file_name_length = try!(reader.read_u16::<LittleEndian>()) as u64;
    let extra_field_length = try!(reader.read_u16::<LittleEndian>()) as u64;
    let magic_and_header = 4 + 22 + 2 + 2;
    let data_start = offset + magic_and_header + file_name_length + extra_field_length;

    // Construct the result
    let mut result = ZipFileData
    {
        system: System::from_u8((version_made_by >> 8) as u8),
        version_made_by: version_made_by as u8,
        encrypted: encrypted,
        compression_method: CompressionMethod::from_u16(compression_method),
        last_modified_time: try!(::time::Tm::from_msdos(MsDosDateTime::new(last_mod_time, last_mod_date))),
        crc32: crc32,
        compressed_size: compressed_size as u64,
        uncompressed_size: uncompressed_size as u64,
        file_name: file_name,
        file_comment: file_comment,
        header_start: offset,
        data_start: data_start,
        external_attributes: external_file_attributes,
    };

    try!(parse_extra_field(&mut result, &*extra_field));

    // Go back after the central header
    try!(reader.seek(io::SeekFrom::Start(return_position)));

    Ok(result)
}

fn parse_extra_field(_file: &mut ZipFileData, data: &[u8]) -> ZipResult<()>
{
    let mut reader = io::Cursor::new(data);

    while (reader.position() as usize) < data.len()
    {
        let kind = try!(reader.read_u16::<LittleEndian>());
        let len = try!(reader.read_u16::<LittleEndian>());
        match kind
        {
            _ => try!(reader.seek(io::SeekFrom::Current(len as i64))),
        };
    }
    Ok(())
}

/// Methods for retreiving information on zip files
impl<'a> ZipFile<'a> {
    fn get_reader(&mut self) -> &mut Read {
        match self.reader {
           ZipFileReader::Stored(ref mut r) => r as &mut Read,
           ZipFileReader::Deflated(ref mut r) => r as &mut Read,
           #[cfg(feature = "bzip2")]
           ZipFileReader::Bzip2(ref mut r) => r as &mut Read,
        }
    }
    /// Get the version of the file
    pub fn version_made_by(&self) -> (u8, u8) {
        (self.data.version_made_by / 10, self.data.version_made_by % 10)
    }
    /// Get the name of the file
    pub fn name(&self) -> &str {
        &*self.data.file_name
    }
    /// Get the comment of the file
    pub fn comment(&self) -> &str {
        &*self.data.file_comment
    }
    /// Get the compression method used to store the file
    pub fn compression(&self) -> CompressionMethod {
        self.data.compression_method
    }
    /// Get the size of the file in the archive
    pub fn compressed_size(&self) -> u64 {
        self.data.compressed_size
    }
    /// Get the size of the file when uncompressed
    pub fn size(&self) -> u64 {
        self.data.uncompressed_size
    }
    /// Get the time the file was last modified
    pub fn last_modified(&self) -> ::time::Tm {
        self.data.last_modified_time
    }
<<<<<<< HEAD
    /// Get unix mode for the file
    pub fn unix_mode(&self) -> Option<u32> {
        match self.data.system {
            System::Unix => {
                Some(self.data.external_attributes >> 16)
            },
            System::Dos => {
                // Interpret MSDOS directory bit
                let mut mode = if 0x10 == (self.data.external_attributes & 0x10) {
                    ffi::S_IFDIR | 0o0775
                } else {
                    ffi::S_IFREG | 0o0664
                };
                if 0x01 == (self.data.external_attributes & 0x01) {
                    // Read-only bit; strip write permissions
                    mode &= 0o0555;
                }
                Some(mode)
            },
            _ => None,
        }
=======
    /// Get the CRC32 hash of the original file
    pub fn crc32(&self) -> u32 {
        self.data.crc32
>>>>>>> 064b21b6
    }
}

impl<'a> Read for ZipFile<'a> {
     fn read(&mut self, buf: &mut [u8]) -> io::Result<usize> {
         self.get_reader().read(buf)
     }
}<|MERGE_RESOLUTION|>--- conflicted
+++ resolved
@@ -316,7 +316,6 @@
     pub fn last_modified(&self) -> ::time::Tm {
         self.data.last_modified_time
     }
-<<<<<<< HEAD
     /// Get unix mode for the file
     pub fn unix_mode(&self) -> Option<u32> {
         match self.data.system {
@@ -338,11 +337,10 @@
             },
             _ => None,
         }
-=======
+    }
     /// Get the CRC32 hash of the original file
     pub fn crc32(&self) -> u32 {
         self.data.crc32
->>>>>>> 064b21b6
     }
 }
 
